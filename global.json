--- conflicted
+++ resolved
@@ -19,11 +19,7 @@
     "Git": "2.22.0",
     "jdk": "11.0.3",
     "vs": {
-<<<<<<< HEAD
-      "version": "16.3",
-=======
       "version": "16.5",
->>>>>>> 472fc505
       "components": [
         "Microsoft.VisualStudio.Component.VC.ATL",
         "Microsoft.VisualStudio.Component.VC.Tools.x86.x64",
