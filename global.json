{
  "sdk": {
    "version": "5.0.100-preview.2.20120.3"
  },
  "tools": {
    "dotnet": "5.0.100-preview.2.20120.3",
    "runtimes": {
      "dotnet/x64": [
        "$(MicrosoftNETCoreAppInternalPackageVersion)"
      ],
      "dotnet/x86": [
        "$(MicrosoftNETCoreAppInternalPackageVersion)"
      ]
    },
    "Git": "2.22.0",
    "jdk": "11.0.3",
    "vs": {
      "version": "16.3",
      "components": [
        "Microsoft.VisualStudio.Component.VC.ATL",
        "Microsoft.VisualStudio.Component.VC.Tools.x86.x64",
        "Microsoft.VisualStudio.Component.Windows10SDK.17134"
      ]
    }
  },
  "msbuild-sdks": {
    "Yarn.MSBuild": "1.15.2",
<<<<<<< HEAD
    "Microsoft.DotNet.Arcade.Sdk": "1.0.0-beta.20213.4",
    "Microsoft.DotNet.Helix.Sdk": "2.0.0-beta.20213.4"
=======
    "Microsoft.DotNet.Arcade.Sdk": "5.0.0-beta.20201.2",
    "Microsoft.DotNet.Helix.Sdk": "5.0.0-beta.20201.2"
>>>>>>> a058acaf
  }
}<|MERGE_RESOLUTION|>--- conflicted
+++ resolved
@@ -25,12 +25,7 @@
   },
   "msbuild-sdks": {
     "Yarn.MSBuild": "1.15.2",
-<<<<<<< HEAD
-    "Microsoft.DotNet.Arcade.Sdk": "1.0.0-beta.20213.4",
-    "Microsoft.DotNet.Helix.Sdk": "2.0.0-beta.20213.4"
-=======
     "Microsoft.DotNet.Arcade.Sdk": "5.0.0-beta.20201.2",
     "Microsoft.DotNet.Helix.Sdk": "5.0.0-beta.20201.2"
->>>>>>> a058acaf
   }
 }