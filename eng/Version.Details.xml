<?xml version="1.0" encoding="utf-8"?>
<!--

  This file is used by automation to update Versions.props and may be used for other purposes, such as
  static analysis to determine the repo dependency graph.  It should only be modified manually when adding
  or removing dependencies. Updating versions should be done using the `darc` command line tool.

  See https://github.com/dotnet/arcade/blob/master/Documentation/Darc.md for instructions on using darc.
-->
<Dependencies>
  <ProductDependencies>
    <Dependency Name="Microsoft.AspNetCore.Blazor.Mono" Version="3.1.0-preview4.19578.1">
      <Uri>https://github.com/aspnet/Blazor</Uri>
      <Sha>9ff01af4257317a90b64959fe1c87aef3da4a36f</Sha>
    </Dependency>
    <Dependency Name="Microsoft.AspNetCore.Razor.Language" Version="3.1.0-rtm.19573.1">
      <Uri>https://github.com/aspnet/AspNetCore-Tooling</Uri>
      <Sha>abd3c17b317dbe455b18a4f5937c43e0fc7a2944</Sha>
    </Dependency>
    <Dependency Name="Microsoft.AspNetCore.Mvc.Razor.Extensions" Version="3.1.0-rtm.19573.1">
      <Uri>https://github.com/aspnet/AspNetCore-Tooling</Uri>
      <Sha>abd3c17b317dbe455b18a4f5937c43e0fc7a2944</Sha>
    </Dependency>
    <Dependency Name="Microsoft.CodeAnalysis.Razor" Version="3.1.0-rtm.19573.1">
      <Uri>https://github.com/aspnet/AspNetCore-Tooling</Uri>
      <Sha>abd3c17b317dbe455b18a4f5937c43e0fc7a2944</Sha>
    </Dependency>
    <Dependency Name="Microsoft.NET.Sdk.Razor" Version="3.1.0-rtm.19573.1">
      <Uri>https://github.com/aspnet/AspNetCore-Tooling</Uri>
      <Sha>abd3c17b317dbe455b18a4f5937c43e0fc7a2944</Sha>
    </Dependency>
    <Dependency Name="dotnet-ef" Version="3.1.0" Pinned="true">
      <Uri>https://github.com/aspnet/EntityFrameworkCore</Uri>
      <Sha>82c6ea483d3a17393dad5986df9a8eef89ddcd07</Sha>
    </Dependency>
    <Dependency Name="Microsoft.EntityFrameworkCore.InMemory" Version="3.1.0" Pinned="true">
      <Uri>https://github.com/aspnet/EntityFrameworkCore</Uri>
      <Sha>82c6ea483d3a17393dad5986df9a8eef89ddcd07</Sha>
    </Dependency>
    <Dependency Name="Microsoft.EntityFrameworkCore.Relational" Version="3.1.0" Pinned="true">
      <Uri>https://github.com/aspnet/EntityFrameworkCore</Uri>
      <Sha>82c6ea483d3a17393dad5986df9a8eef89ddcd07</Sha>
    </Dependency>
    <Dependency Name="Microsoft.EntityFrameworkCore.Sqlite" Version="3.1.0" Pinned="true">
      <Uri>https://github.com/aspnet/EntityFrameworkCore</Uri>
      <Sha>82c6ea483d3a17393dad5986df9a8eef89ddcd07</Sha>
    </Dependency>
    <Dependency Name="Microsoft.EntityFrameworkCore.SqlServer" Version="3.1.0" Pinned="true">
      <Uri>https://github.com/aspnet/EntityFrameworkCore</Uri>
      <Sha>82c6ea483d3a17393dad5986df9a8eef89ddcd07</Sha>
    </Dependency>
    <Dependency Name="Microsoft.EntityFrameworkCore.Tools" Version="3.1.0" Pinned="true">
      <Uri>https://github.com/aspnet/EntityFrameworkCore</Uri>
      <Sha>82c6ea483d3a17393dad5986df9a8eef89ddcd07</Sha>
    </Dependency>
    <Dependency Name="Microsoft.EntityFrameworkCore" Version="3.1.0" Pinned="true">
      <Uri>https://github.com/aspnet/EntityFrameworkCore</Uri>
      <Sha>82c6ea483d3a17393dad5986df9a8eef89ddcd07</Sha>
    </Dependency>
    <Dependency Name="Microsoft.AspNetCore.Analyzer.Testing" Version="3.1.0-rtm.19572.8" CoherentParentDependency="Microsoft.EntityFrameworkCore">
      <Uri>https://github.com/aspnet/Extensions</Uri>
      <Sha>1c5c7777ea9a19d54ab67ec1521665c99460efc5</Sha>
    </Dependency>
    <Dependency Name="Microsoft.AspNetCore.BenchmarkRunner.Sources" Version="3.1.0-rtm.19572.8" CoherentParentDependency="Microsoft.EntityFrameworkCore">
      <Uri>https://github.com/aspnet/Extensions</Uri>
      <Sha>1c5c7777ea9a19d54ab67ec1521665c99460efc5</Sha>
    </Dependency>
    <Dependency Name="Microsoft.Extensions.ActivatorUtilities.Sources" Version="3.1.0-rtm.19572.8" CoherentParentDependency="Microsoft.EntityFrameworkCore">
      <Uri>https://github.com/aspnet/Extensions</Uri>
      <Sha>1c5c7777ea9a19d54ab67ec1521665c99460efc5</Sha>
    </Dependency>
    <Dependency Name="Microsoft.Extensions.Caching.Abstractions" Version="3.1.0" CoherentParentDependency="Microsoft.EntityFrameworkCore" Pinned="true">
      <Uri>https://github.com/aspnet/Extensions</Uri>
      <Sha>1c5c7777ea9a19d54ab67ec1521665c99460efc5</Sha>
    </Dependency>
    <Dependency Name="Microsoft.Extensions.Caching.Memory" Version="3.1.0" CoherentParentDependency="Microsoft.EntityFrameworkCore" Pinned="true">
      <Uri>https://github.com/aspnet/Extensions</Uri>
      <Sha>1c5c7777ea9a19d54ab67ec1521665c99460efc5</Sha>
    </Dependency>
    <Dependency Name="Microsoft.Extensions.Caching.SqlServer" Version="3.1.0" CoherentParentDependency="Microsoft.EntityFrameworkCore" Pinned="true">
      <Uri>https://github.com/aspnet/Extensions</Uri>
      <Sha>1c5c7777ea9a19d54ab67ec1521665c99460efc5</Sha>
    </Dependency>
    <Dependency Name="Microsoft.Extensions.Caching.StackExchangeRedis" Version="3.1.0" CoherentParentDependency="Microsoft.EntityFrameworkCore" Pinned="true">
      <Uri>https://github.com/aspnet/Extensions</Uri>
      <Sha>1c5c7777ea9a19d54ab67ec1521665c99460efc5</Sha>
    </Dependency>
    <Dependency Name="Microsoft.Extensions.CommandLineUtils.Sources" Version="3.1.0-rtm.19572.8" CoherentParentDependency="Microsoft.EntityFrameworkCore">
      <Uri>https://github.com/aspnet/Extensions</Uri>
      <Sha>1c5c7777ea9a19d54ab67ec1521665c99460efc5</Sha>
    </Dependency>
    <Dependency Name="Microsoft.Extensions.Configuration.Abstractions" Version="3.1.0" CoherentParentDependency="Microsoft.EntityFrameworkCore" Pinned="true">
      <Uri>https://github.com/aspnet/Extensions</Uri>
      <Sha>1c5c7777ea9a19d54ab67ec1521665c99460efc5</Sha>
    </Dependency>
    <Dependency Name="Microsoft.Extensions.Configuration.AzureKeyVault" Version="3.1.0" CoherentParentDependency="Microsoft.EntityFrameworkCore" Pinned="true">
      <Uri>https://github.com/aspnet/Extensions</Uri>
      <Sha>1c5c7777ea9a19d54ab67ec1521665c99460efc5</Sha>
    </Dependency>
    <Dependency Name="Microsoft.Extensions.Configuration.Binder" Version="3.1.0" CoherentParentDependency="Microsoft.EntityFrameworkCore" Pinned="true">
      <Uri>https://github.com/aspnet/Extensions</Uri>
      <Sha>1c5c7777ea9a19d54ab67ec1521665c99460efc5</Sha>
    </Dependency>
    <Dependency Name="Microsoft.Extensions.Configuration.CommandLine" Version="3.1.0" CoherentParentDependency="Microsoft.EntityFrameworkCore" Pinned="true">
      <Uri>https://github.com/aspnet/Extensions</Uri>
      <Sha>1c5c7777ea9a19d54ab67ec1521665c99460efc5</Sha>
    </Dependency>
    <Dependency Name="Microsoft.Extensions.Configuration.EnvironmentVariables" Version="3.1.0" CoherentParentDependency="Microsoft.EntityFrameworkCore" Pinned="true">
      <Uri>https://github.com/aspnet/Extensions</Uri>
      <Sha>1c5c7777ea9a19d54ab67ec1521665c99460efc5</Sha>
    </Dependency>
    <Dependency Name="Microsoft.Extensions.Configuration.FileExtensions" Version="3.1.0" CoherentParentDependency="Microsoft.EntityFrameworkCore" Pinned="true">
      <Uri>https://github.com/aspnet/Extensions</Uri>
      <Sha>1c5c7777ea9a19d54ab67ec1521665c99460efc5</Sha>
    </Dependency>
    <Dependency Name="Microsoft.Extensions.Configuration.Ini" Version="3.1.0" CoherentParentDependency="Microsoft.EntityFrameworkCore" Pinned="true">
      <Uri>https://github.com/aspnet/Extensions</Uri>
      <Sha>1c5c7777ea9a19d54ab67ec1521665c99460efc5</Sha>
    </Dependency>
    <Dependency Name="Microsoft.Extensions.Configuration.Json" Version="3.1.0" CoherentParentDependency="Microsoft.EntityFrameworkCore" Pinned="true">
      <Uri>https://github.com/aspnet/Extensions</Uri>
      <Sha>1c5c7777ea9a19d54ab67ec1521665c99460efc5</Sha>
    </Dependency>
    <Dependency Name="Microsoft.Extensions.Configuration.KeyPerFile" Version="3.1.0" CoherentParentDependency="Microsoft.EntityFrameworkCore" Pinned="true">
      <Uri>https://github.com/aspnet/Extensions</Uri>
      <Sha>1c5c7777ea9a19d54ab67ec1521665c99460efc5</Sha>
    </Dependency>
    <Dependency Name="Microsoft.Extensions.Configuration.UserSecrets" Version="3.1.0" CoherentParentDependency="Microsoft.EntityFrameworkCore" Pinned="true">
      <Uri>https://github.com/aspnet/Extensions</Uri>
      <Sha>1c5c7777ea9a19d54ab67ec1521665c99460efc5</Sha>
    </Dependency>
    <Dependency Name="Microsoft.Extensions.Configuration.Xml" Version="3.1.0" CoherentParentDependency="Microsoft.EntityFrameworkCore" Pinned="true">
      <Uri>https://github.com/aspnet/Extensions</Uri>
      <Sha>1c5c7777ea9a19d54ab67ec1521665c99460efc5</Sha>
    </Dependency>
    <Dependency Name="Microsoft.Extensions.Configuration" Version="3.1.0" CoherentParentDependency="Microsoft.EntityFrameworkCore" Pinned="true">
      <Uri>https://github.com/aspnet/Extensions</Uri>
      <Sha>1c5c7777ea9a19d54ab67ec1521665c99460efc5</Sha>
    </Dependency>
    <Dependency Name="Microsoft.Extensions.DependencyInjection.Abstractions" Version="3.1.0" CoherentParentDependency="Microsoft.EntityFrameworkCore" Pinned="true">
      <Uri>https://github.com/aspnet/Extensions</Uri>
      <Sha>1c5c7777ea9a19d54ab67ec1521665c99460efc5</Sha>
    </Dependency>
    <Dependency Name="Microsoft.Extensions.DependencyInjection" Version="3.1.0" CoherentParentDependency="Microsoft.EntityFrameworkCore" Pinned="true">
      <Uri>https://github.com/aspnet/Extensions</Uri>
      <Sha>1c5c7777ea9a19d54ab67ec1521665c99460efc5</Sha>
    </Dependency>
    <Dependency Name="Microsoft.Extensions.DiagnosticAdapter" Version="3.1.0" CoherentParentDependency="Microsoft.EntityFrameworkCore" Pinned="true">
      <Uri>https://github.com/aspnet/Extensions</Uri>
      <Sha>1c5c7777ea9a19d54ab67ec1521665c99460efc5</Sha>
    </Dependency>
    <Dependency Name="Microsoft.Extensions.Diagnostics.HealthChecks.Abstractions" Version="3.1.0" CoherentParentDependency="Microsoft.EntityFrameworkCore" Pinned="true">
      <Uri>https://github.com/aspnet/Extensions</Uri>
      <Sha>1c5c7777ea9a19d54ab67ec1521665c99460efc5</Sha>
    </Dependency>
    <Dependency Name="Microsoft.Extensions.Diagnostics.HealthChecks" Version="3.1.0" CoherentParentDependency="Microsoft.EntityFrameworkCore" Pinned="true">
      <Uri>https://github.com/aspnet/Extensions</Uri>
      <Sha>1c5c7777ea9a19d54ab67ec1521665c99460efc5</Sha>
    </Dependency>
    <Dependency Name="Microsoft.Extensions.FileProviders.Abstractions" Version="3.1.0" CoherentParentDependency="Microsoft.EntityFrameworkCore" Pinned="true">
      <Uri>https://github.com/aspnet/Extensions</Uri>
      <Sha>1c5c7777ea9a19d54ab67ec1521665c99460efc5</Sha>
    </Dependency>
    <Dependency Name="Microsoft.Extensions.FileProviders.Composite" Version="3.1.0" CoherentParentDependency="Microsoft.EntityFrameworkCore" Pinned="true">
      <Uri>https://github.com/aspnet/Extensions</Uri>
      <Sha>1c5c7777ea9a19d54ab67ec1521665c99460efc5</Sha>
    </Dependency>
    <Dependency Name="Microsoft.Extensions.FileProviders.Embedded" Version="3.1.0" CoherentParentDependency="Microsoft.EntityFrameworkCore" Pinned="true">
      <Uri>https://github.com/aspnet/Extensions</Uri>
      <Sha>1c5c7777ea9a19d54ab67ec1521665c99460efc5</Sha>
    </Dependency>
    <Dependency Name="Microsoft.Extensions.FileProviders.Physical" Version="3.1.0" CoherentParentDependency="Microsoft.EntityFrameworkCore" Pinned="true">
      <Uri>https://github.com/aspnet/Extensions</Uri>
      <Sha>1c5c7777ea9a19d54ab67ec1521665c99460efc5</Sha>
    </Dependency>
    <Dependency Name="Microsoft.Extensions.FileSystemGlobbing" Version="3.1.0" CoherentParentDependency="Microsoft.EntityFrameworkCore" Pinned="true">
      <Uri>https://github.com/aspnet/Extensions</Uri>
      <Sha>1c5c7777ea9a19d54ab67ec1521665c99460efc5</Sha>
    </Dependency>
    <Dependency Name="Microsoft.Extensions.HashCodeCombiner.Sources" Version="3.1.0-rtm.19572.8" CoherentParentDependency="Microsoft.EntityFrameworkCore">
      <Uri>https://github.com/aspnet/Extensions</Uri>
      <Sha>1c5c7777ea9a19d54ab67ec1521665c99460efc5</Sha>
    </Dependency>
    <Dependency Name="Microsoft.Extensions.Hosting.Abstractions" Version="3.1.0" CoherentParentDependency="Microsoft.EntityFrameworkCore" Pinned="true">
      <Uri>https://github.com/aspnet/Extensions</Uri>
      <Sha>1c5c7777ea9a19d54ab67ec1521665c99460efc5</Sha>
    </Dependency>
    <Dependency Name="Microsoft.Extensions.Hosting" Version="3.1.0" CoherentParentDependency="Microsoft.EntityFrameworkCore" Pinned="true">
      <Uri>https://github.com/aspnet/Extensions</Uri>
      <Sha>1c5c7777ea9a19d54ab67ec1521665c99460efc5</Sha>
    </Dependency>
    <Dependency Name="Microsoft.Extensions.HostFactoryResolver.Sources" Version="3.1.0-rtm.19572.8" CoherentParentDependency="Microsoft.EntityFrameworkCore">
      <Uri>https://github.com/aspnet/Extensions</Uri>
      <Sha>1c5c7777ea9a19d54ab67ec1521665c99460efc5</Sha>
    </Dependency>
    <Dependency Name="Microsoft.Extensions.Http" Version="3.1.0" CoherentParentDependency="Microsoft.EntityFrameworkCore" Pinned="true">
      <Uri>https://github.com/aspnet/Extensions</Uri>
      <Sha>1c5c7777ea9a19d54ab67ec1521665c99460efc5</Sha>
    </Dependency>
    <Dependency Name="Microsoft.Extensions.Localization.Abstractions" Version="3.1.0" CoherentParentDependency="Microsoft.EntityFrameworkCore" Pinned="true">
      <Uri>https://github.com/aspnet/Extensions</Uri>
      <Sha>1c5c7777ea9a19d54ab67ec1521665c99460efc5</Sha>
    </Dependency>
    <Dependency Name="Microsoft.Extensions.Localization" Version="3.1.0" CoherentParentDependency="Microsoft.EntityFrameworkCore" Pinned="true">
      <Uri>https://github.com/aspnet/Extensions</Uri>
      <Sha>1c5c7777ea9a19d54ab67ec1521665c99460efc5</Sha>
    </Dependency>
    <Dependency Name="Microsoft.Extensions.Logging.Abstractions" Version="3.1.0" CoherentParentDependency="Microsoft.EntityFrameworkCore" Pinned="true">
      <Uri>https://github.com/aspnet/Extensions</Uri>
      <Sha>1c5c7777ea9a19d54ab67ec1521665c99460efc5</Sha>
    </Dependency>
    <Dependency Name="Microsoft.Extensions.Logging.AzureAppServices" Version="3.1.0" CoherentParentDependency="Microsoft.EntityFrameworkCore" Pinned="true">
      <Uri>https://github.com/aspnet/Extensions</Uri>
      <Sha>1c5c7777ea9a19d54ab67ec1521665c99460efc5</Sha>
    </Dependency>
    <Dependency Name="Microsoft.Extensions.Logging.Configuration" Version="3.1.0" CoherentParentDependency="Microsoft.EntityFrameworkCore" Pinned="true">
      <Uri>https://github.com/aspnet/Extensions</Uri>
      <Sha>1c5c7777ea9a19d54ab67ec1521665c99460efc5</Sha>
    </Dependency>
    <Dependency Name="Microsoft.Extensions.Logging.Console" Version="3.1.0" CoherentParentDependency="Microsoft.EntityFrameworkCore" Pinned="true">
      <Uri>https://github.com/aspnet/Extensions</Uri>
      <Sha>1c5c7777ea9a19d54ab67ec1521665c99460efc5</Sha>
    </Dependency>
    <Dependency Name="Microsoft.Extensions.Logging.Debug" Version="3.1.0" CoherentParentDependency="Microsoft.EntityFrameworkCore" Pinned="true">
      <Uri>https://github.com/aspnet/Extensions</Uri>
      <Sha>1c5c7777ea9a19d54ab67ec1521665c99460efc5</Sha>
    </Dependency>
    <Dependency Name="Microsoft.Extensions.Logging.EventSource" Version="3.1.0" CoherentParentDependency="Microsoft.EntityFrameworkCore" Pinned="true">
      <Uri>https://github.com/aspnet/Extensions</Uri>
      <Sha>1c5c7777ea9a19d54ab67ec1521665c99460efc5</Sha>
    </Dependency>
    <Dependency Name="Microsoft.Extensions.Logging.EventLog" Version="3.1.0" CoherentParentDependency="Microsoft.EntityFrameworkCore" Pinned="true">
      <Uri>https://github.com/aspnet/Extensions</Uri>
      <Sha>1c5c7777ea9a19d54ab67ec1521665c99460efc5</Sha>
    </Dependency>
    <Dependency Name="Microsoft.Extensions.Logging.TraceSource" Version="3.1.0" CoherentParentDependency="Microsoft.EntityFrameworkCore" Pinned="true">
      <Uri>https://github.com/aspnet/Extensions</Uri>
      <Sha>1c5c7777ea9a19d54ab67ec1521665c99460efc5</Sha>
    </Dependency>
    <Dependency Name="Microsoft.Extensions.Logging.Testing" Version="3.1.0-rtm.19572.8" CoherentParentDependency="Microsoft.EntityFrameworkCore">
      <Uri>https://github.com/aspnet/Extensions</Uri>
      <Sha>1c5c7777ea9a19d54ab67ec1521665c99460efc5</Sha>
    </Dependency>
    <Dependency Name="Microsoft.Extensions.Logging" Version="3.1.0" CoherentParentDependency="Microsoft.EntityFrameworkCore" Pinned="true">
      <Uri>https://github.com/aspnet/Extensions</Uri>
      <Sha>1c5c7777ea9a19d54ab67ec1521665c99460efc5</Sha>
    </Dependency>
    <Dependency Name="Microsoft.Extensions.ObjectPool" Version="3.1.0" CoherentParentDependency="Microsoft.EntityFrameworkCore" Pinned="true">
      <Uri>https://github.com/aspnet/Extensions</Uri>
      <Sha>1c5c7777ea9a19d54ab67ec1521665c99460efc5</Sha>
    </Dependency>
    <Dependency Name="Microsoft.Extensions.Options.ConfigurationExtensions" Version="3.1.0" CoherentParentDependency="Microsoft.EntityFrameworkCore" Pinned="true">
      <Uri>https://github.com/aspnet/Extensions</Uri>
      <Sha>1c5c7777ea9a19d54ab67ec1521665c99460efc5</Sha>
    </Dependency>
    <Dependency Name="Microsoft.Extensions.Options.DataAnnotations" Version="3.1.0" CoherentParentDependency="Microsoft.EntityFrameworkCore" Pinned="true">
      <Uri>https://github.com/aspnet/Extensions</Uri>
      <Sha>1c5c7777ea9a19d54ab67ec1521665c99460efc5</Sha>
    </Dependency>
    <Dependency Name="Microsoft.Extensions.Options" Version="3.1.0" CoherentParentDependency="Microsoft.EntityFrameworkCore" Pinned="true">
      <Uri>https://github.com/aspnet/Extensions</Uri>
      <Sha>1c5c7777ea9a19d54ab67ec1521665c99460efc5</Sha>
    </Dependency>
    <Dependency Name="Microsoft.Extensions.ParameterDefaultValue.Sources" Version="3.1.0-rtm.19572.8" CoherentParentDependency="Microsoft.EntityFrameworkCore">
      <Uri>https://github.com/aspnet/Extensions</Uri>
      <Sha>1c5c7777ea9a19d54ab67ec1521665c99460efc5</Sha>
    </Dependency>
    <Dependency Name="Microsoft.Extensions.Primitives" Version="3.1.0" CoherentParentDependency="Microsoft.EntityFrameworkCore" Pinned="true">
      <Uri>https://github.com/aspnet/Extensions</Uri>
      <Sha>1c5c7777ea9a19d54ab67ec1521665c99460efc5</Sha>
    </Dependency>
    <Dependency Name="Microsoft.Extensions.TypeNameHelper.Sources" Version="3.1.0-rtm.19572.8" CoherentParentDependency="Microsoft.EntityFrameworkCore">
      <Uri>https://github.com/aspnet/Extensions</Uri>
      <Sha>1c5c7777ea9a19d54ab67ec1521665c99460efc5</Sha>
    </Dependency>
    <Dependency Name="Microsoft.Extensions.ValueStopwatch.Sources" Version="3.1.0-rtm.19572.8" CoherentParentDependency="Microsoft.EntityFrameworkCore">
      <Uri>https://github.com/aspnet/Extensions</Uri>
      <Sha>1c5c7777ea9a19d54ab67ec1521665c99460efc5</Sha>
    </Dependency>
    <Dependency Name="Microsoft.Extensions.WebEncoders" Version="3.1.0" CoherentParentDependency="Microsoft.EntityFrameworkCore" Pinned="true">
      <Uri>https://github.com/aspnet/Extensions</Uri>
      <Sha>1c5c7777ea9a19d54ab67ec1521665c99460efc5</Sha>
    </Dependency>
<<<<<<< HEAD
    <Dependency Name="Microsoft.JSInterop" Version="3.1.0-rtm.19575.5" CoherentParentDependency="Microsoft.EntityFrameworkCore">
=======
    <Dependency Name="Microsoft.Internal.Extensions.Refs" Version="3.1.0-rtm.19572.8" CoherentParentDependency="Microsoft.EntityFrameworkCore">
      <Uri>https://github.com/aspnet/Extensions</Uri>
      <Sha>1c5c7777ea9a19d54ab67ec1521665c99460efc5</Sha>
    </Dependency>
    <Dependency Name="Microsoft.JSInterop" Version="3.1.0" CoherentParentDependency="Microsoft.EntityFrameworkCore" Pinned="true">
>>>>>>> 7fc46862
      <Uri>https://github.com/aspnet/Extensions</Uri>
      <Sha>1c5c7777ea9a19d54ab67ec1521665c99460efc5</Sha>
    </Dependency>
    <Dependency Name="Mono.WebAssembly.Interop" Version="3.1.0-preview4.19572.8" CoherentParentDependency="Microsoft.EntityFrameworkCore">
      <Uri>https://github.com/aspnet/Extensions</Uri>
      <Sha>1c5c7777ea9a19d54ab67ec1521665c99460efc5</Sha>
    </Dependency>
    <Dependency Name="Microsoft.Bcl.AsyncInterfaces" Version="1.1.0" CoherentParentDependency="Microsoft.NETCore.App.Runtime.win-x64">
      <Uri>https://github.com/dotnet/corefx</Uri>
      <Sha>0f7f38c4fd323b26da10cce95f857f77f0f09b48</Sha>
    </Dependency>
    <Dependency Name="Microsoft.CSharp" Version="4.7.0" CoherentParentDependency="Microsoft.NETCore.App.Runtime.win-x64">
      <Uri>https://github.com/dotnet/corefx</Uri>
      <Sha>0f7f38c4fd323b26da10cce95f857f77f0f09b48</Sha>
    </Dependency>
    <Dependency Name="Microsoft.Win32.Registry" Version="4.7.0" CoherentParentDependency="Microsoft.NETCore.App.Runtime.win-x64">
      <Uri>https://github.com/dotnet/corefx</Uri>
      <Sha>0f7f38c4fd323b26da10cce95f857f77f0f09b48</Sha>
    </Dependency>
    <Dependency Name="Microsoft.Win32.SystemEvents" Version="4.7.0" CoherentParentDependency="Microsoft.NETCore.App.Runtime.win-x64">
      <Uri>https://github.com/dotnet/corefx</Uri>
      <Sha>0f7f38c4fd323b26da10cce95f857f77f0f09b48</Sha>
    </Dependency>
    <Dependency Name="System.ComponentModel.Annotations" Version="4.7.0" CoherentParentDependency="Microsoft.NETCore.App.Runtime.win-x64">
      <Uri>https://github.com/dotnet/corefx</Uri>
      <Sha>0f7f38c4fd323b26da10cce95f857f77f0f09b48</Sha>
    </Dependency>
    <Dependency Name="System.Diagnostics.EventLog" Version="4.7.0" CoherentParentDependency="Microsoft.NETCore.App.Runtime.win-x64">
      <Uri>https://github.com/dotnet/corefx</Uri>
      <Sha>0f7f38c4fd323b26da10cce95f857f77f0f09b48</Sha>
    </Dependency>
    <Dependency Name="System.Drawing.Common" Version="4.7.0" CoherentParentDependency="Microsoft.NETCore.App.Runtime.win-x64">
      <Uri>https://github.com/dotnet/corefx</Uri>
      <Sha>0f7f38c4fd323b26da10cce95f857f77f0f09b48</Sha>
    </Dependency>
    <Dependency Name="System.IO.Pipelines" Version="4.7.0" CoherentParentDependency="Microsoft.NETCore.App.Runtime.win-x64">
      <Uri>https://github.com/dotnet/corefx</Uri>
      <Sha>0f7f38c4fd323b26da10cce95f857f77f0f09b48</Sha>
    </Dependency>
    <Dependency Name="System.Net.Http.WinHttpHandler" Version="4.7.0" CoherentParentDependency="Microsoft.NETCore.App.Runtime.win-x64">
      <Uri>https://github.com/dotnet/corefx</Uri>
      <Sha>0f7f38c4fd323b26da10cce95f857f77f0f09b48</Sha>
    </Dependency>
    <Dependency Name="System.Net.WebSockets.WebSocketProtocol" Version="4.7.0" CoherentParentDependency="Microsoft.NETCore.App.Runtime.win-x64">
      <Uri>https://github.com/dotnet/corefx</Uri>
      <Sha>0f7f38c4fd323b26da10cce95f857f77f0f09b48</Sha>
    </Dependency>
    <Dependency Name="System.Reflection.Metadata" Version="1.8.0" CoherentParentDependency="Microsoft.NETCore.App.Runtime.win-x64">
      <Uri>https://github.com/dotnet/corefx</Uri>
      <Sha>0f7f38c4fd323b26da10cce95f857f77f0f09b48</Sha>
    </Dependency>
    <Dependency Name="System.Runtime.CompilerServices.Unsafe" Version="4.7.0" CoherentParentDependency="Microsoft.NETCore.App.Runtime.win-x64">
      <Uri>https://github.com/dotnet/corefx</Uri>
      <Sha>0f7f38c4fd323b26da10cce95f857f77f0f09b48</Sha>
    </Dependency>
    <Dependency Name="System.Security.Cryptography.Cng" Version="4.7.0" CoherentParentDependency="Microsoft.NETCore.App.Runtime.win-x64">
      <Uri>https://github.com/dotnet/corefx</Uri>
      <Sha>0f7f38c4fd323b26da10cce95f857f77f0f09b48</Sha>
    </Dependency>
    <Dependency Name="System.Security.Cryptography.Pkcs" Version="4.7.0" CoherentParentDependency="Microsoft.NETCore.App.Runtime.win-x64">
      <Uri>https://github.com/dotnet/corefx</Uri>
      <Sha>0f7f38c4fd323b26da10cce95f857f77f0f09b48</Sha>
    </Dependency>
    <Dependency Name="System.Security.Cryptography.Xml" Version="4.7.0" CoherentParentDependency="Microsoft.NETCore.App.Runtime.win-x64">
      <Uri>https://github.com/dotnet/corefx</Uri>
      <Sha>0f7f38c4fd323b26da10cce95f857f77f0f09b48</Sha>
    </Dependency>
    <Dependency Name="System.Security.Permissions" Version="4.7.0" CoherentParentDependency="Microsoft.NETCore.App.Runtime.win-x64">
      <Uri>https://github.com/dotnet/corefx</Uri>
      <Sha>0f7f38c4fd323b26da10cce95f857f77f0f09b48</Sha>
    </Dependency>
    <Dependency Name="System.Security.Principal.Windows" Version="4.7.0" CoherentParentDependency="Microsoft.NETCore.App.Runtime.win-x64">
      <Uri>https://github.com/dotnet/corefx</Uri>
      <Sha>0f7f38c4fd323b26da10cce95f857f77f0f09b48</Sha>
    </Dependency>
    <Dependency Name="System.ServiceProcess.ServiceController" Version="4.7.0" CoherentParentDependency="Microsoft.NETCore.App.Runtime.win-x64">
      <Uri>https://github.com/dotnet/corefx</Uri>
      <Sha>0f7f38c4fd323b26da10cce95f857f77f0f09b48</Sha>
    </Dependency>
    <Dependency Name="System.Text.Encodings.Web" Version="4.7.0" CoherentParentDependency="Microsoft.NETCore.App.Runtime.win-x64">
      <Uri>https://github.com/dotnet/corefx</Uri>
      <Sha>0f7f38c4fd323b26da10cce95f857f77f0f09b48</Sha>
    </Dependency>
    <Dependency Name="System.Text.Json" Version="4.7.0" CoherentParentDependency="Microsoft.NETCore.App.Runtime.win-x64">
      <Uri>https://github.com/dotnet/corefx</Uri>
      <Sha>0f7f38c4fd323b26da10cce95f857f77f0f09b48</Sha>
    </Dependency>
    <Dependency Name="System.Threading.Channels" Version="4.7.0" CoherentParentDependency="Microsoft.NETCore.App.Runtime.win-x64">
      <Uri>https://github.com/dotnet/corefx</Uri>
      <Sha>0f7f38c4fd323b26da10cce95f857f77f0f09b48</Sha>
    </Dependency>
    <Dependency Name="System.Windows.Extensions" Version="4.7.0" CoherentParentDependency="Microsoft.NETCore.App.Runtime.win-x64">
      <Uri>https://github.com/dotnet/corefx</Uri>
      <Sha>0f7f38c4fd323b26da10cce95f857f77f0f09b48</Sha>
    </Dependency>
    <Dependency Name="Microsoft.Extensions.DependencyModel" Version="3.1.0" Pinned="true">
      <Uri>https://github.com/dotnet/core-setup</Uri>
      <Sha>65f04fb6db7a5e198d05dbebd5c4ad21eb018f89</Sha>
    </Dependency>
<<<<<<< HEAD
=======
    <Dependency Name="Microsoft.NETCore.App.Ref" Version="3.1.0" Pinned="true">
      <Uri>https://github.com/dotnet/core-setup</Uri>
      <Sha>65f04fb6db7a5e198d05dbebd5c4ad21eb018f89</Sha>
    </Dependency>
>>>>>>> 7fc46862
    <!--
         Win-x64 is used here because we have picked an arbitrary runtime identifier to flow the version of the latest NETCore.App runtime.
         All Runtime.$rid packages should have the same version.
    -->
    <Dependency Name="Microsoft.NETCore.App.Runtime.win-x64" Version="3.1.0" Pinned="true">
      <Uri>https://github.com/dotnet/core-setup</Uri>
      <Sha>65f04fb6db7a5e198d05dbebd5c4ad21eb018f89</Sha>
    </Dependency>
    <Dependency Name="NETStandard.Library.Ref" Version="2.1.0" Pinned="true">
      <Uri>https://github.com/dotnet/core-setup</Uri>
      <Sha>7d57652f33493fa022125b7f63aad0d70c52d810</Sha>
    </Dependency>
    <!-- Keep these dependencies at the bottom of ProductDependencies, else they will be picked as the parent for CoherentParentDependencies -->
    <Dependency Name="Microsoft.NETCore.App.Ref" Version="3.1.0" Pinned="true">
      <Uri>https://github.com/dotnet/core-setup</Uri>
      <Sha>65f04fb6db7a5e198d05dbebd5c4ad21eb018f89</Sha>
    </Dependency>
    <Dependency Name="Microsoft.Internal.Extensions.Refs" Version="3.1.0-rtm.19565.4" Pinned="true">
      <Uri>https://github.com/aspnet/Extensions</Uri>
      <Sha>4e1be2fb546751c773968d7b40ff7f4b62887153</Sha>
    </Dependency>
  </ProductDependencies>
  <ToolsetDependencies>
    <!-- Listed explicitly to workaround https://github.com/dotnet/cli/issues/10528 -->
    <Dependency Name="Microsoft.NETCore.Platforms" Version="3.1.0" CoherentParentDependency="Microsoft.NETCore.App.Runtime.win-x64">
      <Uri>https://github.com/dotnet/corefx</Uri>
      <Sha>0f7f38c4fd323b26da10cce95f857f77f0f09b48</Sha>
    </Dependency>
    <Dependency Name="Internal.AspNetCore.Analyzers" Version="3.1.0-rtm.19572.8" CoherentParentDependency="Microsoft.EntityFrameworkCore">
      <Uri>https://github.com/aspnet/Extensions</Uri>
      <Sha>1c5c7777ea9a19d54ab67ec1521665c99460efc5</Sha>
    </Dependency>
    <Dependency Name="Microsoft.DotNet.GenAPI" Version="1.0.0-beta.19577.5">
      <Uri>https://github.com/dotnet/arcade</Uri>
      <Sha>99c6b59a8afff97fe891341b39abe985f1d3c565</Sha>
    </Dependency>
    <Dependency Name="Microsoft.DotNet.Arcade.Sdk" Version="1.0.0-beta.19577.5">
      <Uri>https://github.com/dotnet/arcade</Uri>
      <Sha>99c6b59a8afff97fe891341b39abe985f1d3c565</Sha>
    </Dependency>
    <Dependency Name="Microsoft.DotNet.Helix.Sdk" Version="2.0.0-beta.19577.5">
      <Uri>https://github.com/dotnet/arcade</Uri>
      <Sha>99c6b59a8afff97fe891341b39abe985f1d3c565</Sha>
    </Dependency>
    <Dependency Name="Microsoft.AspNetCore.Testing" Version="3.1.0-rtm.19572.8" CoherentParentDependency="Microsoft.EntityFrameworkCore">
      <Uri>https://github.com/aspnet/Extensions</Uri>
      <Sha>1c5c7777ea9a19d54ab67ec1521665c99460efc5</Sha>
    </Dependency>
    <Dependency Name="Microsoft.Net.Compilers.Toolset" Version="3.4.0-beta4-19569-03" CoherentParentDependency="Microsoft.Extensions.Logging">
      <Uri>https://github.com/dotnet/roslyn</Uri>
      <Sha>82f2e2541478e239dc4b04f231e90dc2b3dcb422</Sha>
    </Dependency>
  </ToolsetDependencies>
</Dependencies><|MERGE_RESOLUTION|>--- conflicted
+++ resolved
@@ -281,15 +281,11 @@
       <Uri>https://github.com/aspnet/Extensions</Uri>
       <Sha>1c5c7777ea9a19d54ab67ec1521665c99460efc5</Sha>
     </Dependency>
-<<<<<<< HEAD
-    <Dependency Name="Microsoft.JSInterop" Version="3.1.0-rtm.19575.5" CoherentParentDependency="Microsoft.EntityFrameworkCore">
-=======
     <Dependency Name="Microsoft.Internal.Extensions.Refs" Version="3.1.0-rtm.19572.8" CoherentParentDependency="Microsoft.EntityFrameworkCore">
       <Uri>https://github.com/aspnet/Extensions</Uri>
       <Sha>1c5c7777ea9a19d54ab67ec1521665c99460efc5</Sha>
     </Dependency>
     <Dependency Name="Microsoft.JSInterop" Version="3.1.0" CoherentParentDependency="Microsoft.EntityFrameworkCore" Pinned="true">
->>>>>>> 7fc46862
       <Uri>https://github.com/aspnet/Extensions</Uri>
       <Sha>1c5c7777ea9a19d54ab67ec1521665c99460efc5</Sha>
     </Dependency>
@@ -389,13 +385,10 @@
       <Uri>https://github.com/dotnet/core-setup</Uri>
       <Sha>65f04fb6db7a5e198d05dbebd5c4ad21eb018f89</Sha>
     </Dependency>
-<<<<<<< HEAD
-=======
     <Dependency Name="Microsoft.NETCore.App.Ref" Version="3.1.0" Pinned="true">
       <Uri>https://github.com/dotnet/core-setup</Uri>
       <Sha>65f04fb6db7a5e198d05dbebd5c4ad21eb018f89</Sha>
     </Dependency>
->>>>>>> 7fc46862
     <!--
          Win-x64 is used here because we have picked an arbitrary runtime identifier to flow the version of the latest NETCore.App runtime.
          All Runtime.$rid packages should have the same version.
