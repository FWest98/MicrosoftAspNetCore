--- conflicted
+++ resolved
@@ -2,15 +2,6 @@
 <configuration>
     <packageSources>
         <clear />
-<<<<<<< HEAD
-        <add key="dotnet-core" value="https://dotnetfeed.blob.core.windows.net/dotnet-core/index.json" />
-        <add key="extensions" value="https://dotnetfeed.blob.core.windows.net/aspnet-extensions/index.json" />
-        <add key="entityframeworkcore" value="https://dotnetfeed.blob.core.windows.net/aspnet-entityframeworkcore/index.json" />
-        <add key="aspnetcore-tooling" value="https://dotnetfeed.blob.core.windows.net/aspnet-aspnetcore-tooling/index.json" />
-        <add key="aspnetcore" value="https://dotnetfeed.blob.core.windows.net/aspnet-aspnetcore/index.json" />
-        <add key="dotnet-public" value="https://pkgs.dev.azure.com/dnceng/public/_packaging/dotnet-public/nuget/v3/index.json" />
-=======
         <add key="NuGet.org" value="https://api.nuget.org/v3/index.json" />
->>>>>>> 6a03ec21
     </packageSources>
 </configuration>